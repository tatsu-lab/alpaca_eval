import copy
import functools
import json
import logging
import math
import multiprocessing
import random
import time
from typing import Optional, Sequence

import numpy as np
import openai
import tiktoken
import tqdm

from .. import constants, utils

__all__ = ["openai_completions"]

DEFAULT_OPENAI_API_BASE = openai.api_base


def openai_completions(
    prompts: Sequence[str],
    model_name: str,
    tokens_to_favor: Optional[Sequence[str]] = None,
    tokens_to_avoid: Optional[Sequence[str]] = None,
    is_skip_multi_tokens_to_avoid: bool = True,
    is_strip: bool = True,
    num_procs: Optional[int] = None,
    batch_size: Optional[int] = None,
    **decoding_kwargs,
) -> dict[str, list]:
    """Get openai completions for the given prompts. Allows additional parameters such as tokens to avoid and
    tokens to favor.

    Parameters
    ----------
    prompts : list of str
        Prompts to get completions for.

    model_name : str
        Name of the model to use for decoding.

    tokens_to_favor : list of str, optional
        Substrings to favor in the completions. We will add a positive bias to the logits of the tokens constituting
        the substrings.

    tokens_to_avoid : list of str, optional
        Substrings to avoid in the completions. We will add a large negative bias to the logits of the tokens
        constituting the substrings.

    is_skip_multi_tokens_to_avoid : bool, optional
        Whether to skip substrings from tokens_to_avoid that are constituted by more than one token => avoid undesired
        side effects on other tokens.

    is_strip : bool, optional
        Whether to strip trailing and leading spaces from the prompts.

    decoding_kwargs :
        Additional kwargs to pass to `openai.Completion` or `openai.ChatCompletion`.

    Example
    -------
    >>> prompts = ["Respond with one digit: 1+1=", "Respond with one digit: 2+2="]
    >>> openai_completions(prompts, model_name="text-davinci-003", tokens_to_avoid=["2"," 2"])
    ['\n\nAnswer: \n\nTwo (or, alternatively, the number "two" or the numeral "two").', '\n\n4']
    >>> openai_completions(prompts, model_name="text-davinci-003", tokens_to_favor=["2"])
    ['2\n\n2', '\n\n4']
    >>> openai_completions(prompts, model_name="text-davinci-003", tokens_to_avoid=["2 a long sentence that is not a
    token"])
    ['\n\n2', '\n\n4']
    >>> chat_prompt = ["<|im_start|>user\n1+1=<|im_end|>", "<|im_start|>user\nRespond with one digit: 2+2=<|im_end|>"]
    >>> openai_completions(chat_prompt, "gpt-3.5-turbo", tokens_to_avoid=["2"," 2"])
    ['As an AI language model, I can confirm that 1+1 equals  02 in octal numeral system, 10 in decimal numeral
    system, and  02 in hexadecimal numeral system.', '4']
    """
    n_examples = len(prompts)
    if n_examples == 0:
        logging.info("No samples to annotate.")
        return []
    else:
        logging.info(f"Using `openai_completions` on {n_examples} prompts using {model_name}.")

    if tokens_to_avoid or tokens_to_favor:
        tokenizer = tiktoken.encoding_for_model(model_name)

        logit_bias = decoding_kwargs.get("logit_bias", {})
        if tokens_to_avoid is not None:
            for t in tokens_to_avoid:
                curr_tokens = tokenizer.encode(t)
                if len(curr_tokens) != 1 and is_skip_multi_tokens_to_avoid:
                    logging.warning(f"'{t}' has more than one token, skipping because `is_skip_multi_tokens_to_avoid`.")
                    continue
                for tok_id in curr_tokens:
                    logit_bias[tok_id] = -100  # avoids certain tokens

        if tokens_to_favor is not None:
            for t in tokens_to_favor:
                curr_tokens = tokenizer.encode(t)
                for tok_id in curr_tokens:
                    logit_bias[tok_id] = 7  # increase log prob of tokens to match

        decoding_kwargs["logit_bias"] = logit_bias

    if is_strip:
        prompts = [p.strip() for p in prompts]

    is_chat = decoding_kwargs.get("requires_chatml", _requires_chatml(model_name))
    if is_chat:
        prompts = [_prompt_to_chatml(prompt) for prompt in prompts]
        num_procs = num_procs or 4
        batch_size = batch_size or 1

        if batch_size > 1:
            logging.warning("batch_size > 1 is not supported yet for chat models. Setting to 1")
            batch_size = 1

    else:
        num_procs = num_procs or 1
        batch_size = batch_size or 10

    logging.info(f"Kwargs to completion: {decoding_kwargs}")
    n_batches = int(math.ceil(n_examples / batch_size))

    prompt_batches = [prompts[batch_id * batch_size : (batch_id + 1) * batch_size] for batch_id in range(n_batches)]

    kwargs = dict(n=1, model=model_name, is_chat=is_chat, **decoding_kwargs)
    logging.info(f"Kwargs to completion: {kwargs}")

    with utils.Timer() as t:
        if num_procs == 1:
            completions = [
                _openai_completion_helper(prompt_batch, **kwargs)
                for prompt_batch in tqdm.tqdm(prompt_batches, desc="prompt_batches")
            ]
        else:
            with multiprocessing.Pool(num_procs) as p:
                partial_completion_helper = functools.partial(_openai_completion_helper, **kwargs)
                completions = list(
                    tqdm.tqdm(
                        p.imap(partial_completion_helper, prompt_batches),
                        desc="prompt_batches",
                        total=len(prompt_batches),
                    )
                )
    logging.info(f"Completed {n_examples} examples in {t}.")

    # flatten the list and select only the text
    completions_text = [completion.text for completion_batch in completions for completion in completion_batch]

    price = [
        completion["total_tokens"] * _get_price_per_token(model_name)
        for completion_batch in completions
        for completion in completion_batch
    ]
    avg_time = [t.duration / n_examples] * len(completions_text)

    return dict(completions=completions_text, price_per_example=price, time_per_example=avg_time)


def _openai_completion_helper(
<<<<<<< HEAD
        prompt_batch: Sequence[str],
        is_chat: bool,
        sleep_time: int = 2,
        openai_organization_ids: Optional[Sequence[str]] = constants.OPENAI_ORGANIZATION_IDS,
        openai_api_keys: Optional[Sequence[str]] = constants.OPENAI_API_KEYS,
        openai_api_base: Optional[str] = None,
        max_tokens: Optional[int] = 1000,
        top_p: Optional[float] = 1.0,
        temperature: Optional[float] = 0.7,
        **kwargs,
=======
    prompt_batch: Sequence[str],
    is_chat: bool,
    sleep_time: int = 2,
    openai_organization_ids: Optional[Sequence[str]] = constants.OPENAI_ORGANIZATION_IDS,
    openai_api_keys: Optional[Sequence[str]] = constants.OPENAI_API_KEYS,
    openai_api_base: Optional[str] = None,
    max_tokens: Optional[int] = 1000,
    top_p: Optional[float] = 1.0,
    temperature: Optional[float] = 0.7,
    **kwargs,
>>>>>>> 0415e84d
):
    # randomly select orgs
    if openai_organization_ids is not None:
        openai.organization = random.choice(openai_organization_ids)

    if openai_api_keys is not None:
        openai.api_key = random.choice(openai_api_keys)

    # set api base
    openai.api_base = openai_api_base if openai_api_base is not None else DEFAULT_OPENAI_API_BASE

    # copy shared_kwargs to avoid modifying it
    kwargs.update(dict(max_tokens=max_tokens, top_p=top_p, temperature=temperature))
    curr_kwargs = copy.deepcopy(kwargs)

    while True:
        try:
            if is_chat:
                completion_batch = openai.ChatCompletion.create(messages=prompt_batch[0], **curr_kwargs)

                choices = completion_batch.choices
                for choice in choices:
                    assert choice.message.role == "assistant"
                    if choice.message.content == "":
                        choice["text"] = " "  # annoying doesn't allow empty string
                    else:
                        choice["text"] = choice.message.content

                    if choice.message.get("function_call"):
                        # currently we only use function calls to get a JSON object
                        # => overwrite text with the JSON object. In the future, we could
                        # allow actual function calls
                        all_args = json.loads(choice.message.function_call.arguments)
                        assert len(all_args) == 1
                        choice["text"] = all_args[list(all_args.keys())[0]]

            else:
                completion_batch = openai.Completion.create(prompt=prompt_batch, **curr_kwargs)
                choices = completion_batch.choices

            for choice in choices:
                choice["total_tokens"] = completion_batch.usage.total_tokens / len(prompt_batch)
            break
        except openai.error.OpenAIError as e:
            logging.warning(f"OpenAIError: {e}.")
            if "Please reduce your prompt" in str(e):
                kwargs["max_tokens"] = int(kwargs["max_tokens"] * 0.8)
                logging.warning(f"Reducing target length to {kwargs['max_tokens']}, Retrying...")
                if kwargs["max_tokens"] == 0:
                    logging.exception("Prompt is already longer than max context length. Error:")
                    raise e
            else:
                if "rate limit" in str(e).lower():
                    logging.warning("Hit request rate limit; retrying...")
                else:
                    logging.warning(f"Unknown error {e}. \n It's likely a rate limit so we are retrying...")
                if openai_organization_ids is not None and len(openai_organization_ids) > 1:
                    openai.organization = random.choice(
                        [o for o in openai_organization_ids if o != openai.organization]
                    )
                    logging.info(f"Switching OAI organization.")
                if openai_api_keys is not None and len(openai_api_keys) > 1:
                    openai.api_key = random.choice([o for o in openai_api_keys if o != openai.api_key])
                    logging.info(f"Switching OAI API key.")
                time.sleep(sleep_time)  # Annoying rate limit on requests.
    return choices


def _requires_chatml(model: str) -> bool:
    """Whether a model requires the ChatML format."""
    # TODO: this should ideally be an OpenAI function... Maybe it already exists?
    return "turbo" in model or "gpt-4" in model


def _prompt_to_chatml(prompt: str, start_token: str = "<|im_start|>", end_token: str = "<|im_end|>"):
    r"""Convert a text prompt to ChatML formal

    Examples
    --------
    >>> prompt = (
    ... "<|im_start|>system\n"
    ... "You are a helpful assistant.\n<|im_end|>\n"
    ... "<|im_start|>system name=example_user\nKnock knock.\n<|im_end|>\n<|im_start|>system name=example_assistant\n"
    ... "Who's there?\n<|im_end|>\n<|im_start|>user\nOrange.\n<|im_end|>"
    ... )
    >>> print(prompt)
    <|im_start|>system
    You are a helpful assistant.
    <|im_end|>
    <|im_start|>system name=example_user
    Knock knock.
    <|im_end|>
    <|im_start|>system name=example_assistant
    Who's there?
    <|im_end|>
    <|im_start|>user
    Orange.
    <|im_end|>
    >>> _prompt_to_chatml(prompt)
    [{'content': 'You are a helpful assistant.', 'role': 'system'},
      {'content': 'Knock knock.', 'role': 'system', 'name': 'example_user'},
      {'content': "Who's there?", 'role': 'system', 'name': 'example_assistant'},
      {'content': 'Orange.', 'role': 'user'}]
    """
    prompt = prompt.strip()
    assert prompt.startswith(start_token)
    assert prompt.endswith(end_token)

    message = []
    for p in prompt.split("<|im_start|>")[1:]:
        newline_splitted = p.split("\n", 1)
        role = newline_splitted[0].strip()
        content = newline_splitted[1].split(end_token, 1)[0].strip()

        if role.startswith("system") and role != "system":
            # based on https://github.com/openai/openai-cookbook/blob/main/examples
            # /How_to_format_inputs_to_ChatGPT_models.ipynb
            # and https://github.com/openai/openai-python/blob/main/chatml.md it seems that system can specify a
            # dictionary of other args
            other_params = _string_to_dict(role.split("system", 1)[-1])
            role = "system"
        else:
            other_params = dict()

        message.append(dict(content=content, role=role, **other_params))

    return message


def _string_to_dict(to_convert):
    """Converts a string with equal signs to dictionary. E.g.
    >>> _string_to_dict(" name=user university=stanford")
    {'name': 'user', 'university': 'stanford'}
    """
    return {s.split("=", 1)[0]: s.split("=", 1)[1] for s in to_convert.split(" ") if len(s) > 0}


def _get_price_per_token(model):
    """Returns the price per token for a given model"""
    if "gpt-4" in model:
        return (
            0.03 / 1000
        )  # that's not completely true because decoding is 0.06 but close enough given that most is context
    elif "gpt-3.5-turbo" in model:
        return 0.002 / 1000
    elif "text-davinci-003" in model:
        return 0.02 / 1000
    else:
        logging.warning(f"Unknown model {model} for computing price per token.")
        return np.nan<|MERGE_RESOLUTION|>--- conflicted
+++ resolved
@@ -160,18 +160,6 @@
 
 
 def _openai_completion_helper(
-<<<<<<< HEAD
-        prompt_batch: Sequence[str],
-        is_chat: bool,
-        sleep_time: int = 2,
-        openai_organization_ids: Optional[Sequence[str]] = constants.OPENAI_ORGANIZATION_IDS,
-        openai_api_keys: Optional[Sequence[str]] = constants.OPENAI_API_KEYS,
-        openai_api_base: Optional[str] = None,
-        max_tokens: Optional[int] = 1000,
-        top_p: Optional[float] = 1.0,
-        temperature: Optional[float] = 0.7,
-        **kwargs,
-=======
     prompt_batch: Sequence[str],
     is_chat: bool,
     sleep_time: int = 2,
@@ -182,7 +170,6 @@
     top_p: Optional[float] = 1.0,
     temperature: Optional[float] = 0.7,
     **kwargs,
->>>>>>> 0415e84d
 ):
     # randomly select orgs
     if openai_organization_ids is not None:
